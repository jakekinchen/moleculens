--- conflicted
+++ resolved
@@ -590,8 +590,6 @@
             ref={labelContainerRef} 
             className="absolute inset-0 pointer-events-none" 
           />
-<<<<<<< HEAD
-=======
           {/* Molecule label - Updated to use ScrollingText */}
           <div
             className="absolute bottom-5 left-1/2 transform -translate-x-1/2 
@@ -604,7 +602,6 @@
           >
             <ScrollingText text={title} />
           </div>
->>>>>>> 6c45b507
           {/* Control buttons */}
           <div className="absolute top-4 right-4 z-20 flex space-x-2">
             {/* Pause/Play button */}
