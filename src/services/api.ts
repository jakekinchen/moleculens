/* eslint-disable */
import { ModelInfo, DiagramPromptRequest, DiagramResponse } from '../types';

interface PromptRequest {
  prompt: string;
  model?: string;
  preferred_model_category?: string;
}

// Initial prompt submission response
interface InitialPromptResponse {
  job_id: string;
  status: string;
  message: string;
}

// Response while processing or when complete
interface JobStatusResponse {
  job_id: string;
  status: 'processing' | 'completed' | 'failed';
  progress?: number;
  message?: string;
  visualization?: VisualizationData;
  error?: string;
}

// Visualization data when job is completed
interface VisualizationData {
  html: string;
  title: string;
  timecode_markers: string[];
  total_elements: number;
}

// Legacy response types - keeping for backward compatibility
interface PromptResponse {
  result: string;
  is_molecular: boolean;
  validation_message?: string;
}

interface ComplexPromptResponse {
  html: string;
  js: string;
  title: string;
  timecode_markers: string[];
  total_elements: number;
}

// Response from the classification endpoint
export interface MoleculeClassificationResponse {
  type: 'small' | 'macromolecule' | 'unknown';
  name?: string;
}

// API base URL configuration
// Priority:
// 1) Use NEXT_PUBLIC_API_BASE_URL if provided (allows pointing dev build to production backend)
// 2) Fallback to using Next.js route handlers under `/api`
const API_BASE_URL = process.env.NEXT_PUBLIC_API_BASE_URL || '/api';

// Only include credentials (cookies) when we are talking to a same-origin localhost backend
const includeCredentials = API_BASE_URL.startsWith('http://localhost');

/**
 * Polls the status of a job
 * @param jobId The job ID returned from submitPrompt
 * @returns The current status of the job
 */
export const pollJobStatus = async (jobId: string): Promise<JobStatusResponse> => {
  const endpoint = `${API_BASE_URL}/prompt/process/${jobId}`;

  const response = await fetch(endpoint, {
    method: 'GET',
    headers: {
      'Content-Type': 'application/json',
    },
    credentials: includeCredentials ? 'include' : 'same-origin',
  });

  if (!response.ok) {
    throw new Error(`Failed to poll job status: ${response.status} ${response.statusText}`);
  }

  return response.json();
};

<<<<<<< HEAD
/**
 * Fetch only the PDB and minimal data for a given molecule query (Step A).
 * Calls /fetch-molecule-data/ on the backend.
 *
 * @param query The molecule name or query
 * @returns An object containing { pdb_data, name, cid, formula, sdf, etc. }
 */
export const fetchMoleculeData = async (
  query: string
): Promise<{
  pdb_data: string;
  name: string;
  cid: number;
  formula: string;
  sdf: string;
}> => {
  const endpoint = `${API_BASE_URL}/prompt/fetch-molecule-data/`;
  try {
    const response = await fetch(endpoint, {
      method: 'POST',
      headers: {
        'Content-Type': 'application/json',
      },
      credentials: includeCredentials ? 'include' : 'same-origin',
      body: JSON.stringify({ query }),
    });
    let result: any = {};
    try {
      result = await response.json();
    } catch {
      // ignore parse errors
    }

    if (!response.ok) {
      const message = result?.error ? result.error : `${response.status} ${response.statusText}`;
      throw new Error(`Failed to fetch molecule data: ${message}`);
    }

    if (result.detail) {
      throw new Error(result.detail);
    }

    return result;
  } catch (error: any) {
    console.error('Error fetching molecule data:', error);
    throw error;
  }
};

/**
 * Generate the HTML from previously fetched molecule data (Step B).
 * Calls /generate-molecule-html/ on the backend.
 *
 * @param moleculeData The object with { pdb_data, name, cid, sdf, formula, etc. }
 * @returns { html: string }
 */
export const generateMoleculeHTML = async (
  moleculeData: Record<string, any>
): Promise<{ html: string }> => {
  const endpoint = `${API_BASE_URL}/prompt/generate-molecule-html/`;
  try {
    const response = await fetch(endpoint, {
      method: 'POST',
      headers: {
        'Content-Type': 'application/json',
      },
      credentials: includeCredentials ? 'include' : 'same-origin',
      body: JSON.stringify({ molecule_data: moleculeData }),
    });

    if (!response.ok) {
      throw new Error(`Failed to generate HTML: ${response.status} ${response.statusText}`);
    }
    const result = await response.json();
    if (!result.html) {
      throw new Error('No HTML returned from backend');
    }
    return result;
  } catch (error: any) {
    console.error('Error generating HTML:', error);
    throw error;
  }
};

=======
>>>>>>> a221581c
/**
 * Request structure for /prompt/generate-from-pubchem/:
 * {
 *   prompt: string;           // The molecule query/name to search for
 *   model?: string;          // Optional: specific model to use
 *   preferred_model_category?: string;  // Optional: preferred category of model
 * }
 *
 * Response structure:
 * {
 *   pdb_data: string;        // The PDB data for the molecule
 *   result_html: string;     // The HTML markup for the visualization container
 *   title: string;           // The title/name of the molecule
 *   status?: string;         // Optional: status of the request ('failed' if error)
 *   job_id?: string;         // Optional: job ID if request is rejected
 *   error?: string;          // Optional: error message if request fails
 * }
 *
 * Generates a 3D visualization from PubChem data for a molecule query
 * @param request The prompt request containing the molecule query
 * @returns Object containing the PDB data, HTML, and title
 */
export const generateFromPubChem = async (
  request: PromptRequest
): Promise<{
  pdb_data: string;
  result_html: string;
  title: string;
}> => {
  const endpoint = `${API_BASE_URL}/prompt/generate-from-pubchem/`;

  console.log('Generating PubChem visualization for:', request);

  try {
    const response = await fetch(endpoint, {
      method: 'POST',
      headers: {
        'Content-Type': 'application/json',
      },
      credentials: includeCredentials ? 'include' : 'same-origin',
      body: JSON.stringify(request),
    });

    if (!response.ok) {
      throw new Error(`Server error: ${response.status} ${response.statusText}`);
    }

    const result = await response.json();

    // Check if the prompt was rejected due to not being scientific
    if (result.status === 'failed' && result.job_id === 'rejected') {
      console.warn('Non-molecular prompt rejected:', result.error);
      throw new Error(`Molecular validation failed: ${result.error}`);
    }

    // Ensure we have the HTML field, even if it's null
    if (result.result_html === undefined) {
      console.warn('PubChem response missing result_html field, setting to null');
      result.result_html = null;
    }

    return result;
  } catch (error: any) {
    console.error('Error generating PubChem visualization:', error);
    throw error;
  }
};

/**
 * Fetches the list of available models from the backend
 * @returns Array of ModelInfo objects containing model capabilities and information
 * @throws Error if the request fails
 */
export const getModels = async (): Promise<ModelInfo[]> => {
  const endpoint = `${API_BASE_URL}/prompt/models/`;

  console.log('Fetching models from:', endpoint);

  try {
    const response = await fetch(endpoint, {
      method: 'GET',
      headers: {
        'Content-Type': 'application/json',
      },
      credentials: includeCredentials ? 'include' : 'same-origin',
    });

    if (!response.ok) {
      console.error(`Failed to fetch models: ${response.status} ${response.statusText}`);
      throw new Error(`Failed to fetch models: ${response.status} ${response.statusText}`);
    }

    const data = await response.json();
    console.log('Successfully fetched models:', data);
    return data;
  } catch (error: any) {
    console.error('Error fetching models:', error);
    throw new Error(`Failed to fetch models: ${error.message}`);
  }
};

<<<<<<< HEAD
export const generateMoleculeDiagram = async (
  request: DiagramPromptRequest
): Promise<DiagramResponse> => {
  const endpoint = `${API_BASE_URL}/prompt/generate-molecule-diagram/`;
=======
/**
 * Classifies a molecule query as small molecule or macromolecule
 * @param prompt The user prompt describing the molecule
 */
export const classifyMolecule = async (
  prompt: string
): Promise<MoleculeClassificationResponse> => {
  // Classification is handled by a local Next.js route
  const endpoint = `/api/classify`;

>>>>>>> a221581c
  const response = await fetch(endpoint, {
    method: 'POST',
    headers: {
      'Content-Type': 'application/json',
    },
    credentials: includeCredentials ? 'include' : 'same-origin',
<<<<<<< HEAD
    body: JSON.stringify(request),
  });

  if (!response.ok) {
    throw new Error(
      `Failed to generate molecule diagram: ${response.status} ${response.statusText}`
    );
  }

  return response.json();
=======
    body: JSON.stringify({ prompt }),
  });

  if (!response.ok) {
    throw new Error(`Failed to classify molecule: ${response.status} ${response.statusText}`);
  }

  return response.json();
};

/**
 * Generates a visualization from RCSB PDB data for macromolecules
 */
export const generateFromRCSB = async (
  request: PromptRequest
): Promise<{
  pdb_data: string;
  result_html: string;
  title: string;
}> => {
  const endpoint = `${API_BASE_URL}/prompt/generate-from-rcsb/`;

  console.log('Generating RCSB visualization for:', request);

  const response = await fetch(endpoint, {
    method: 'POST',
    headers: {
      'Content-Type': 'application/json',
    },
    credentials: includeCredentials ? 'include' : 'same-origin',
    body: JSON.stringify(request),
  });

  if (!response.ok) {
    throw new Error(`Server error: ${response.status} ${response.statusText}`);
  }

  const result = await response.json();

  if (result.status === 'failed' && result.job_id === 'rejected') {
    console.warn('Non-molecular prompt rejected:', result.error);
    throw new Error(`Molecular validation failed: ${result.error}`);
  }

  if (result.result_html === undefined) {
    console.warn('RCSB response missing result_html field, setting to null');
    result.result_html = null;
  }

  return result;
>>>>>>> a221581c
};<|MERGE_RESOLUTION|>--- conflicted
+++ resolved
@@ -85,7 +85,6 @@
   return response.json();
 };
 
-<<<<<<< HEAD
 /**
  * Fetch only the PDB and minimal data for a given molecule query (Step A).
  * Calls /fetch-molecule-data/ on the backend.
@@ -170,8 +169,6 @@
   }
 };
 
-=======
->>>>>>> a221581c
 /**
  * Request structure for /prompt/generate-from-pubchem/:
  * {
@@ -273,51 +270,6 @@
   }
 };
 
-<<<<<<< HEAD
-export const generateMoleculeDiagram = async (
-  request: DiagramPromptRequest
-): Promise<DiagramResponse> => {
-  const endpoint = `${API_BASE_URL}/prompt/generate-molecule-diagram/`;
-=======
-/**
- * Classifies a molecule query as small molecule or macromolecule
- * @param prompt The user prompt describing the molecule
- */
-export const classifyMolecule = async (
-  prompt: string
-): Promise<MoleculeClassificationResponse> => {
-  // Classification is handled by a local Next.js route
-  const endpoint = `/api/classify`;
-
->>>>>>> a221581c
-  const response = await fetch(endpoint, {
-    method: 'POST',
-    headers: {
-      'Content-Type': 'application/json',
-    },
-    credentials: includeCredentials ? 'include' : 'same-origin',
-<<<<<<< HEAD
-    body: JSON.stringify(request),
-  });
-
-  if (!response.ok) {
-    throw new Error(
-      `Failed to generate molecule diagram: ${response.status} ${response.statusText}`
-    );
-  }
-
-  return response.json();
-=======
-    body: JSON.stringify({ prompt }),
-  });
-
-  if (!response.ok) {
-    throw new Error(`Failed to classify molecule: ${response.status} ${response.statusText}`);
-  }
-
-  return response.json();
-};
-
 /**
  * Generates a visualization from RCSB PDB data for macromolecules
  */
@@ -332,6 +284,74 @@
 
   console.log('Generating RCSB visualization for:', request);
 
+  try {
+    const response = await fetch(endpoint, {
+      method: 'POST',
+      headers: {
+        'Content-Type': 'application/json',
+      },
+      credentials: includeCredentials ? 'include' : 'same-origin',
+      body: JSON.stringify(request),
+    });
+
+    if (!response.ok) {
+      throw new Error(`Server error: ${response.status} ${response.statusText}`);
+    }
+
+    const result = await response.json();
+
+    if (result.status === 'failed' && result.job_id === 'rejected') {
+      console.warn('Non-molecular prompt rejected:', result.error);
+      throw new Error(`Molecular validation failed: ${result.error}`);
+    }
+
+    if (result.result_html === undefined) {
+      console.warn('RCSB response missing result_html field, setting to null');
+      result.result_html = null;
+    }
+
+    return result;
+  } catch (error: any) {
+    console.error('Error generating RCSB visualization:', error);
+    throw error;
+  }
+};
+
+/**
+ * Classifies a molecule query as small molecule or macromolecule
+ * @param prompt The user prompt describing the molecule
+ */
+export const classifyMolecule = async (
+  prompt: string
+): Promise<MoleculeClassificationResponse> => {
+  // Classification is handled by a local Next.js route
+  const endpoint = `/api/classify`;
+
+  const response = await fetch(endpoint, {
+    method: 'POST',
+    headers: {
+      'Content-Type': 'application/json',
+    },
+    credentials: includeCredentials ? 'include' : 'same-origin',
+    body: JSON.stringify({ prompt }),
+  });
+
+  if (!response.ok) {
+    throw new Error(`Failed to classify molecule: ${response.status} ${response.statusText}`);
+  }
+
+  return response.json();
+};
+
+// ---------------------------------------------
+// Molecule diagram (2D) generation endpoint
+// ---------------------------------------------
+
+export const generateMoleculeDiagram = async (
+  request: DiagramPromptRequest
+): Promise<DiagramResponse> => {
+  const endpoint = `${API_BASE_URL}/prompt/generate-molecule-diagram/`;
+
   const response = await fetch(endpoint, {
     method: 'POST',
     headers: {
@@ -342,21 +362,10 @@
   });
 
   if (!response.ok) {
-    throw new Error(`Server error: ${response.status} ${response.statusText}`);
-  }
-
-  const result = await response.json();
-
-  if (result.status === 'failed' && result.job_id === 'rejected') {
-    console.warn('Non-molecular prompt rejected:', result.error);
-    throw new Error(`Molecular validation failed: ${result.error}`);
-  }
-
-  if (result.result_html === undefined) {
-    console.warn('RCSB response missing result_html field, setting to null');
-    result.result_html = null;
-  }
-
-  return result;
->>>>>>> a221581c
+    throw new Error(
+      `Failed to generate molecule diagram: ${response.status} ${response.statusText}`
+    );
+  }
+
+  return response.json();
 };