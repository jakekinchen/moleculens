--- conflicted
+++ resolved
@@ -1,20 +1,16 @@
 import React, { useState, useRef, useEffect, useCallback } from 'react';
-<<<<<<< HEAD
-import { pollJobStatus, fetchMoleculeData, generateMoleculeHTML } from '@/services/api';
-import { ArrowDownTrayIcon, ExclamationTriangleIcon, MicrophoneIcon } from '@heroicons/react/24/outline';
-=======
 import {
   pollJobStatus,
   generateFromPubChem,
   generateFromRCSB,
   classifyMolecule,
+  generateMoleculeHTML,
 } from '@/services/api';
 import {
   ArrowDownTrayIcon,
   ExclamationTriangleIcon,
   MicrophoneIcon,
 } from '@heroicons/react/24/outline';
->>>>>>> a221581c
 import { VisualizationOutput } from '@/types';
 import CHEMISTRY_TOPICS from './chemistry_topics';
 
@@ -623,58 +619,13 @@
 
   const handleSubmit = async (e: React.FormEvent) => {
     e.preventDefault();
-<<<<<<< HEAD
-    
-    console.log('[InputPanel] handleSubmit triggered. Initial currentPrompt.trim():', currentPrompt.trim());
-
-    if (!currentPrompt.trim() || isLoading) {
-      console.warn('[InputPanel] handleSubmit blocked. currentPrompt.trim() empty or isLoading. Query:', currentPrompt, 'isLoading:', isLoading);
-      return;
-    }
-    
-=======
 
     if (!currentPrompt.trim() || isLoading) return;
 
->>>>>>> a221581c
     setIsLoading(true);
     onLoadingChange(true);
     setError(null);
     setIsScientificError(false);
-<<<<<<< HEAD
-    
-    const queryToSend = currentPrompt;
-    console.log('[InputPanel] Making API request. currentPrompt value being sent as query:', queryToSend);
-    console.log('[InputPanel] Model:', model, 'Interactive mode:', isInteractive, 'PubChem mode:', usePubChem);
-    const requestBody = JSON.stringify({ query: queryToSend });
-    console.log('[InputPanel] Constructed request body for API:', requestBody);
-
-    try {
-      // Step A: Fetch molecule data (expecting pdb_data directly from backend now)
-      const moleculeData = await fetchMoleculeData(queryToSend); // fetchMoleculeData is from @/services/api
-      const pdbData = moleculeData.pdb_data; // Expect pdb_data from API
-      const name = moleculeData.name;
-      // const sdfData = moleculeData.sdf; // SDF is also available if needed
-
-      if (!pdbData) {
-        // This error might occur if backend fails to convert or provide PDB
-        throw new Error('No PDB data returned from server');
-      }
-
-      setCurrentScript(pdbData);
-      setTitle(name);
-      setCurrentHtml(null); 
-
-      onVisualizationUpdate(pdbData, undefined, name);
-      onPromptSubmit(currentPrompt, { pdb_data: pdbData, html: '', title: name });
-
-      setIsLoading(false);
-      onLoadingChange(false);
-    } catch (err: unknown) {
-      setIsLoading(false);
-      onLoadingChange(false);
-      
-=======
 
     console.log(
       'Making request for:',
@@ -723,7 +674,6 @@
       onLoadingChange(false);
 
       // Check if this is a scientific content validation error
->>>>>>> a221581c
       if (err instanceof Error && err.message.includes('Non-molecular prompt')) {
         setIsScientificError(true);
         setError(
@@ -823,12 +773,7 @@
             <div className="absolute inset-x-0 bottom-0 min-h-[3.5rem] px-3 flex items-center justify-end gap-2">
               {/* Container for all interactive elements with proper positioning */}
               <div className="relative flex items-center gap-2 min-h-[3.5rem] w-full">
-<<<<<<< HEAD
-                
-                {/* Audio recording visualization */}
-=======
                 {/* Audio recording visualization - squircle with waveform - positioned properly */}
->>>>>>> a221581c
                 {audioState.isRecording && (
                   <div
                     className="absolute right-0 flex items-center h-8 
@@ -876,13 +821,6 @@
                           console.log('Checkmark button clicked');
                           if (mediaRecorderRef.current && audioState.isRecording) {
                             console.log('Stopping recording and flagging for transcription');
-<<<<<<< HEAD
-                            setAudioState(prev => ({
-                              ...prev,
-                              pendingTranscription: true
-                            }));
-=======
-
                             // Set the pending transcription flag
                             setAudioState(prev => {
                               console.log('Setting pending transcription flag');
@@ -893,7 +831,6 @@
                             });
 
                             // Stop the recording after state is updated
->>>>>>> a221581c
                             setTimeout(() => {
                               mediaRecorderRef.current?.stop();
                             }, 0);
